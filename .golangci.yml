run:
  timeout: 3m

linters-settings:
  cyclop:
    max-complexity: 30
    package-average: 10.0

  errcheck:
    check-type-assertions: true

  exhaustive:
    check:
      - switch
      - map

  funlen:
    lines: 150
    statements: 80

  gocognit:
    min-complexity: 25

  gosec:
    excludes:
      - G204

  govet:
    enable-all: true
    disable-all: false
    disable:
      - fieldalignment

  nakedret:
    max-func-lines: 10

  lll:
    line-length: 180

linters:
  enable:
    - cyclop
    - errname
    - exhaustive
    - funlen
    - gocognit
    - goconst
    - gocritic
    - godot
    - goimports
    - gosec
    - lll
    - loggercheck
    - makezero
    - nakedret
    - nilerr
    - nilnil
    - nolintlint
    - nonamedreturns
    - predeclared
    - reassign
    - stylecheck
    - unconvert
    - unparam
    - usestdlibvars
    - whitespace
issues:
<<<<<<< HEAD
  exclude-rules:
    - path: _test\.go
      linters:
        - gocognit
  exclude-files:
    - ".*_test.go$"
=======
  # Replacing deprecated run.skip-files
  exclude-files:
    - ".*_test.go$"

  # Replacing deprecated run.skip-dirs
  exclude-dirs:
    - "test"        # Skip whole test directories if you have dedicated test folders
    - "mocks"       # Skip mock directories
    - "testdata"    # Skip testdata directories
    - "tests"
>>>>>>> b21878bd
<|MERGE_RESOLUTION|>--- conflicted
+++ resolved
@@ -65,14 +65,6 @@
     - usestdlibvars
     - whitespace
 issues:
-<<<<<<< HEAD
-  exclude-rules:
-    - path: _test\.go
-      linters:
-        - gocognit
-  exclude-files:
-    - ".*_test.go$"
-=======
   # Replacing deprecated run.skip-files
   exclude-files:
     - ".*_test.go$"
@@ -82,5 +74,4 @@
     - "test"        # Skip whole test directories if you have dedicated test folders
     - "mocks"       # Skip mock directories
     - "testdata"    # Skip testdata directories
-    - "tests"
->>>>>>> b21878bd
+    - "tests"